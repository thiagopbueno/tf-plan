--- conflicted
+++ resolved
@@ -68,11 +68,7 @@
         self._build_base_policy_ops()
         self._build_scenario_policy_ops()
 
-<<<<<<< HEAD
-        if self.config["warm_start"]:
-=======
         if "warm_start" in self.config:
->>>>>>> ef697660
             warm_start_base_policy = tf.group(*[
                 tf.assign(var1[:, 0, :],
                           tf.reduce_mean(var2[:, 0, :], axis=0, keepdims=True))
