# This file is part of tf-plan.

# tf-plan is free software: you can redistribute it and/or modify
# it under the terms of the GNU General Public License as published by
# the Free Software Foundation, either version 3 of the License, or
# (at your option) any later version.

# tf-plan is distributed in the hope that it will be useful,
# but WITHOUT ANY WARRANTY; without even the implied warranty of
# MERCHANTABILITY or FITNESS FOR A PARTICULAR PURPOSE.  See the
# GNU General Public License for more details.

# You should have received a copy of the GNU General Public License
# along with tf-plan. If not, see <http://www.gnu.org/licenses/>.

# pylint: disable=missing-docstring

import tensorflow as tf

from rddl2tf.compilers import ReparameterizationCompiler

from tfplan.planners.stochastic import StochasticPlanner
from tfplan.train.policy import OpenLoopPolicy
from tfplan.planners.stochastic.simulation import Simulator
from tfplan.planners.stochastic import utils


class StraightLinePlanner(StochasticPlanner):
    """StraightLinePlanner class implements the online gradient-based
    planner that chooses the next action based on the lower bound of
    the Value function of the start state.

    Args:
        rddl (str): A RDDL domain/instance filepath or rddlgym id.
        config (Dict[str, Any]): The planner config dict.
    """

    # pylint: disable=too-many-instance-attributes

    def __init__(self, rddl, config):
        super().__init__(rddl, ReparameterizationCompiler, config)

        self.policy = None

        self.simulator = None
        self.trajectory = None
        self.final_state = None
        self.total_reward = None

        self.avg_total_reward = None
        self.loss = None

        self.writer = None
        self.summaries = None

    def _build_policy_ops(self):
        horizon = self.horizon
        self.policy = OpenLoopPolicy(self.compiler, horizon, parallel_plans=False)
        self.policy.build("planning")

<<<<<<< HEAD
        if self.config["warm_start"]:
=======
        if "warm_start" in self.config:
>>>>>>> ef697660
            self.warm_start_op = self.policy._build_warm_start_op()

    def _build_trajectory_ops(self):
        with tf.name_scope("scenarios"):
            self.simulator = Simulator(self.compiler, self.policy, config=None)
            self.simulator.build()
            (
                self.trajectory,
                self.final_state,
                self.total_reward,
            ) = self.simulator.trajectory(self.initial_state, self.sequence_length)

    def _build_loss_ops(self):
        with tf.name_scope("loss"):
            self.avg_total_reward = tf.reduce_mean(self.total_reward)
            self.loss = tf.square(self.avg_total_reward)

    def _build_summary_ops(self):
        if self.config["verbose"]:

            with tf.name_scope("summary"):
                _ = tf.compat.v1.summary.FileWriter(self.config["logdir"], self.graph)
                tf.compat.v1.summary.scalar("avg_total_reward", self.avg_total_reward)
                tf.compat.v1.summary.scalar("loss", self.loss)

                tf.compat.v1.summary.histogram("total_reward", self.total_reward)
                tf.compat.v1.summary.histogram("scenario_noise", self.simulator.noise)

                for grad, variable in self.grads_and_vars:
                    var_name = variable.name
                    tf.compat.v1.summary.histogram(f"{var_name}_grad", grad)
                    tf.compat.v1.summary.histogram(var_name, variable)

                self.summaries = tf.compat.v1.summary.merge_all()

    def __call__(self, state, timestep):
        scenario_noise = utils.evaluate_noise_samples_as_inputs(
            self._sess, self.simulator.samples
        )

        steps_to_go = self.config["horizon"] - timestep
        if "planning_horizon" in self.config:
            steps_to_go = min(steps_to_go, self.config["planning_horizon"])

        feed_dict = {
            self.initial_state: self._get_batch_initial_state(state),
            self.simulator.noise: scenario_noise,
            self.steps_to_go: steps_to_go,
        }

        self.run(timestep, feed_dict)

        action = self._get_action(self.trajectory.actions, feed_dict)
        return action<|MERGE_RESOLUTION|>--- conflicted
+++ resolved
@@ -58,11 +58,7 @@
         self.policy = OpenLoopPolicy(self.compiler, horizon, parallel_plans=False)
         self.policy.build("planning")
 
-<<<<<<< HEAD
-        if self.config["warm_start"]:
-=======
         if "warm_start" in self.config:
->>>>>>> ef697660
             self.warm_start_op = self.policy._build_warm_start_op()
 
     def _build_trajectory_ops(self):
